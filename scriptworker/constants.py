#!/usr/bin/env python
"""scriptworker constants.

Attributes:
    DEFAULT_CONFIG (frozendict): the default config for scriptworker.  Running configs
        are validated against this.
    STATUSES (dict): maps taskcluster status (string) to exit code (int).
    REVERSED_STATUSES (dict): the same as STATUSES, except it maps the exit code
        (int) to the taskcluster status (string).

"""
from frozendict import frozendict
import os

# DEFAULT_CONFIG {{{1
# When making changes to DEFAULT_CONFIG that may be of interest to scriptworker
# instance maintainers, also make changes to ``scriptworker.yaml.tmpl``.
#
# Often DEFAULT_CONFIG changes will require test changes as well.
#
# When adding new complex config, make sure all `list`s are `tuple`s, and all
# `dict`s are `frozendict`s!  (This should get caught by config tests.)
DEFAULT_CONFIG = frozendict({
    # Worker identification
    "provisioner_id": "test-dummy-provisioner",
    "worker_group": "test-dummy-workers",
    "worker_type": "dummy-worker-myname",
    "worker_id": os.environ.get("SCRIPTWORKER_WORKER_ID", "dummy-worker-myname1"),

    "credentials": frozendict({
        "clientId": "...",
        "accessToken": "...",
        "certificate": "...",
    }),

    # Worker log settings
    "log_datefmt": "%Y-%m-%dT%H:%M:%S",
    "log_fmt": "%(asctime)s %(levelname)8s - %(message)s",
    "watch_log_file": False,

    # intervals are expressed in seconds
    "artifact_expiration_hours": 24,
    "task_max_timeout": 60 * 20,
    "reclaim_interval": 300,
    "poll_interval": 10,
    "sign_key_timeout": 60 * 2,

    "task_script": ("bash", "-c", "echo foo && sleep 19 && exit 1"),

    "verbose": True,

    # Task settings
    "work_dir": "...",
    "log_dir": "...",
    "artifact_dir": "...",
    "task_log_dir": "...",  # set this to ARTIFACT_DIR/public/logs
    "git_commit_signing_pubkey_dir": "...",
    "artifact_upload_timeout": 60 * 20,
    "aiohttp_max_connections": 15,

    # chain of trust settings
    "sign_chain_of_trust": True,
    "verify_chain_of_trust": False,  # TODO True
    "verify_cot_signature": False,
    "cot_job_type": "unknown",  # e.g., signing
    "cot_product": "firefox",
<<<<<<< HEAD
    "cot_version": 2,
    "min_cot_version": 1,
=======
    "max_chain_length": 20,
>>>>>>> 1e3059e0

    # Specify a default gpg home other than ~/.gnupg
    "gpg_home": None,
    # A list of additional gpg cmdline options
    "gpg_options": None,
    # The path to the gpg executable.
    "gpg_path": None,
    # The path to the public/secret keyrings, if we're not using the default
    "gpg_public_keyring": '%(gpg_home)s/pubring.gpg',
    "gpg_secret_keyring": '%(gpg_home)s/secring.gpg',
    # Boolean to use the gpg agent
    "gpg_use_agent": False,
    "gpg_encoding": 'utf-8',

    "base_gpg_home_dir": "...",
    "gpg_lockfile": os.path.join(os.getcwd(), "gpg_homedir.lock"),
    "git_key_repo_dir": "...",
    "git_key_repo_url": "https://github.com/mozilla-releng/cot-gpg-keys.git",
    "last_good_git_revision_file": os.path.join(os.getcwd(), "git_revision"),
    "pubkey_path": "...",
    "privkey_path": "...",
    "my_email": "scriptworker@example.com",

    "project_configuration_url": "https://hg.mozilla.org/build/ci-configuration/raw-file/default/projects.yml",
    "pushlog_url": "{repo}/json-pushes?changeset={revision}&tipsonly=1&version=2&full=1",

    "chain_of_trust_hash_algorithm": "sha256",
    "cot_schema_path": os.path.join(os.path.dirname(__file__), "data", "cot_v1_schema.json"),

    # for download url validation.  The regexes need to define a 'filepath'.
    'valid_artifact_rules': (frozendict({
        "schemes": ("https", ),
        "netlocs": ("queue.taskcluster.net", ),
        "path_regexes": ("^/v1/task/(?P<taskId>[^/]+)(/runs/\\d+)?/artifacts/(?P<filepath>.*)$", ),
    }), ),

    # docker image shas
    #
    # these shas are the *runtime* shas, not the generation shas.
    #
    # 10:04 <•garndt> $ docker inspect taskcluster/decision@sha256:4039fd878e5700b326d4a636e28c595c053fbcb53909c1db84ad1f513cf644ef | jq '.[0].Id'
    # 10:04 <•garndt> "sha256:f49aeaeffe6a5053d1b3d09aaa140b13418f760e661424404a1a8b4021ff6203"
    # 10:05 <•garndt> so that last hash is the one I think cot and puppet need to have
    # 10:05 <•garndt> you can find it like above, or `docker images --no-trunc`
    # 10:05 <•garndt> you can do the same for the image builder image
    #
    "docker_image_allowlists": frozendict({
        "decision": (
            # NOTE: these hashes are NOT the same as the hashes in task.payload.image
            # 0.1.6
            "sha256:31035ed23eba3ede02b988be39027668d965b9fc45b74b932b2338a4e7936cf9",
            # 0.1.5
            "sha256:7320c720c770e9f93df26f7da742db72b334b7ded77539fb240fc4a28363de5a",
            # 0.1.7
            "sha256:9db282317340838f0015335d74ed56c4ee0dbad588be33e6999928a181548587",
            # 0.1.8
            "sha256:a22b90c7e16191a701760ef4f9159e86289ba598bf8ff5b22b7b94867530460d",
            # 0.1.9
            "sha256:d29a75b7bf6a00df12964bc1ada203c64700be3cc00836a2c016e30603ebe9e2",
            # 0.1.10
            "sha256:ab5127144973f6370b139a666c9431b2eaac0d03951e9cef1043468f3b03877c",
            # 2.0.0
            "sha256:f49aeaeffe6a5053d1b3d09aaa140b13418f760e661424404a1a8b4021ff6203",
        ),
        "docker-image": (
            "sha256:74c5a18ce1768605ce9b1b5f009abac1ff11b55a007e2d03733cd6e95847c747",
            "sha256:d438d7818b6a47a0b1d49943ab12b5c504b65161806658e4c28f5f2aac821b9e",
            "sha256:13b80a7a6b8e10c6096aba5a435529fbc99b405f56012e57cc6835facf4b40fb",
            "sha256:f5e7548ca4313beb7a324681a5f6adf9adfeabbc7b8ad63ce170cf3010546851",
            "sha256:c21b5467fb1b48c353e29cd2d552ae66dbab6a8e8bf431cab1570e26a1ac4a44",
        )
    }),

    # git gpg homedir layout
    "gpg_homedirs": frozendict({
        "docker-worker": frozendict({
            "type": "flat",
            "ignore_suffixes": (".md", ".json")
        }),
        "generic-worker": frozendict({
            "type": "flat",
            "ignore_suffixes": (".md", ".in", ".sh")
        }),
        "scriptworker": frozendict({
            "type": "signed",
            "ignore_suffixes": (".md", )
        }),
    }),

    # scriptworker identification
    "scriptworker_worker_types": (
        "balrogworker-v1",
        "beetmoverworker-v1",
        "pushapk-v1",
        "signing-linux-v1",
    ),
    "scriptworker_provisioners": (
        "scriptworker-prov-v1",
    ),

    # valid hash algorithms for chain of trust artifacts
    "valid_hash_algorithms": (
        "sha256",
        "sha512",
    ),

    # decision task cot
    "valid_decision_worker_types": (
        "gecko-1-decision",
        "gecko-2-decision",
        "gecko-3-decision",
        "gecko-decision",  # legacy
    ),

    # docker-image cot
    "valid_docker_image_worker_types": (
        "taskcluster-images",   # TODO: Remove this image once docker-images is the only valid worker type
        "gecko-images",  # legacy
        "gecko-1-images",
        "gecko-2-images",
        "gecko-3-images",
    ),

    # for trace_back_to_*_tree.  These repos have access to restricted scopes;
    # all other repos are relegated to CI scopes.
    'valid_vcs_rules': (frozendict({
        "schemes": ("https", "ssh", ),
        "netlocs": ("hg.mozilla.org", ),
        "path_regexes": (
            "^(?P<path>/mozilla-(central|unified))(/|$)",
            "^(?P<path>/integration/(autoland|fx-team|mozilla-inbound))(/|$)",
            "^(?P<path>/releases/mozilla-(beta|release|esr\d+))(/|$)",
            "^(?P<path>/projects/([A-Za-z0-9-]+))(/|$)",
            "^(?P<path>/(try))(/|$)",
        ),
    }), ),

    # Map scopes to restricted-level
    'cot_restricted_scopes': {
        'by-cot-product': frozendict({
            'firefox': frozendict({
                'project:releng:balrog:server:nightly': 'all-nightly-branches',
                'project:releng:balrog:server:beta': 'beta',
                'project:releng:balrog:server:release': 'release',
                'project:releng:balrog:server:esr': 'esr',
                'project:releng:beetmover:bucket:release': 'all-release-branches',
                'project:releng:googleplay:release': 'release',
                'project:releng:signing:cert:release-signing': 'all-release-branches',
                'project:releng:googleplay:beta': 'beta',
                # As part of the Dawn project we decided to use the Aurora Google Play
                # app to ship Firefox Nightly. This means that the "nightly" trees need
                # to have the scopes to ship to this product.
                # https://bugzilla.mozilla.org/show_bug.cgi?id=1357808 has additional
                # background and discussion.
                'project:releng:googleplay:aurora': 'nightly',
                'project:releng:beetmover:bucket:nightly': 'all-nightly-branches',
                'project:releng:signing:cert:nightly-signing': 'all-nightly-branches',
            }),
        }),
    },
    # Map restricted-level to trees
    'cot_restricted_trees': {
        'by-cot-product': frozendict({
            'firefox': frozendict({
                # Which repos can perform release actions?
                # XXX remove /projects/maple and birch when taskcluster relpro
                #     migration is tier1 and landed on mozilla-central
                # XXX remove /projects/jamun when we no longer run staging releases
                #     from it
                'all-release-branches': (
                    "/releases/mozilla-beta",
                    "/releases/mozilla-release",
                    "/releases/mozilla-esr52",
                    "/projects/birch",
                    "/projects/jamun",
                    "/projects/maple",
                ),
                # Limit things like pushapk to just these branches
                'release': (
                    "/releases/mozilla-release",
                ),
                'beta': (
                    "/releases/mozilla-beta",
                ),
                'esr': (
                    "/releases/mozilla-esr52",
                ),
                'nightly': (
                    "/mozilla-central",
                ),

                # Which repos can do nightly signing?
                # XXX remove /projects/maple and birch when taskcluster relpro
                #     migration is tier1 and landed on mozilla-central
                # XXX remove /projects/jamun when we no longer run staging releases
                #     from it
                # XXX remove /projects/oak when we no longer test updates against it
                'all-nightly-branches': (
                    "/mozilla-central",
                    "/releases/mozilla-unified",
                    "/releases/mozilla-beta",
                    "/releases/mozilla-release",
                    "/releases/mozilla-esr52",
                    "/projects/birch",
                    "/projects/jamun",
                    "/projects/oak",
                    "/projects/maple",
                ),
            }),
        }),
    },
})

# STATUSES and REVERSED_STATUSES {{{1
STATUSES = {
    'success': 0,
    'failure': 1,
    'worker-shutdown': 2,
    'malformed-payload': 3,
    'resource-unavailable': 4,
    'internal-error': 5,
    'superseded': 6,
    'intermittent-task': 7,
}
# Retry on python segfault
_rev = {v: k for k, v in STATUSES.items()}
_rev[-11] = 'intermittent-task'
REVERSED_STATUSES = _rev<|MERGE_RESOLUTION|>--- conflicted
+++ resolved
@@ -64,12 +64,9 @@
     "verify_cot_signature": False,
     "cot_job_type": "unknown",  # e.g., signing
     "cot_product": "firefox",
-<<<<<<< HEAD
     "cot_version": 2,
     "min_cot_version": 1,
-=======
     "max_chain_length": 20,
->>>>>>> 1e3059e0
 
     # Specify a default gpg home other than ~/.gnupg
     "gpg_home": None,
