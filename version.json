{
    "version":[
<<<<<<< HEAD
        31,
        1,
        1
    ],
    "version_string":"31.1.1"
=======
        32,
        0,
        0
    ],
    "version_string":"32.0.0"
>>>>>>> 0bf448d0
}<|MERGE_RESOLUTION|>--- conflicted
+++ resolved
@@ -1,16 +1,8 @@
 {
     "version":[
-<<<<<<< HEAD
-        31,
-        1,
+        32,
+        0,
         1
     ],
-    "version_string":"31.1.1"
-=======
-        32,
-        0,
-        0
-    ],
-    "version_string":"32.0.0"
->>>>>>> 0bf448d0
+    "version_string":"32.0.1"
 }